--- conflicted
+++ resolved
@@ -3,17 +3,11 @@
 description = "High-level video toolkit based on ffmpeg."
 keywords = ["video", "ffmpeg", "encoding", "decoding", "muxing"]
 categories = ["multimedia", "multimedia::video"]
-<<<<<<< HEAD
-version = "0.9.0"
-=======
 version = "0.10.2"
 authors = ["Oddity.ai Developers <hello@oddity.ai>"]
 license = "MIT OR Apache-2.0"
->>>>>>> 9b628ed4
 edition = "2021"
-authors = ["Oddity.ai Developers <hello@oddity.ai>"]
 repository = "https://github.com/oddity-ai/video-rs"
-license = "MIT OR Apache-2.0"
 readme = "README.md"
 
 [dependencies]
